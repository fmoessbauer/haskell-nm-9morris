{-# LANGUAGE OverloadedStrings #-}
{-# LANGUAGE NamedFieldPuns    #-}
{-# LANGUAGE CPP               #-}
-----------------------------------------------------------------------------
-- |
-- Module      :  NineMorris.Connector
-- Copyright   :  (c) Felix Moessbauer
-- 
-- Maintainer  :  felix.moessbauer@campus.lmu.de
-- Stability   :  provisional
-- Portability :  portable
--
-- This module handles the connection to the server,
-- performes the protocol and drives the AI Interface
-----------------------------------------------------------------------------
module NineMorris.Connector (performConnection) where

import qualified NineMorris.Globals as G
import NineMorris.Globals (Config(..))
import Network.Socket
import System.IO
import Control.Exception
import Control.Concurrent (forkIO)
import qualified Control.Concurrent.Timer as Timer
import Control.Concurrent.Suspend (msDelay)
import Control.Concurrent.MVar
import Control.Monad
import Control.Monad.Fix (fix)
import Data.Text (Text,pack,unpack,append,split)
import qualified Data.Text.IO as TextIO
import NineMorris.Parsers.Protocol

#if FUNCTIONALAI
import NineMorris.AI.SimpleInterface
#else
import NineMorris.AI.CleverInterface
#endif

-- | establish the connection to the game server
performConnection :: G.Gameid   -- ^ gameid of choosen game
                  -> Config     -- ^ config record with server information
                  -> Maybe Int  -- ^ prefered player id or Nothing
                  -> IO ()
performConnection gid cnf@Config{hostname, port, gamekind} player = do
    -- debug
    putStrLn $ "gameid: "++gid++" "++ (show $ cnf)

    -- create socket
    let hints = defaultHints { addrFlags = [AI_CANONNAME], addrSocketType = Stream}
    addrInfos <- getAddrInfo (Just hints) (Just (unpack $ hostname)) (Just $ show $ port)

    -- debug dns request
    --putStrLn $ show $ addrInfos

    let addr = head addrInfos
    sock <- socket (addrFamily addr) (addrSocketType addr) (addrProtocol addr)
    -- Connect
    connect sock (addrAddress addr)
    -- convert to handle
    hdl <- socketToHandle sock ReadWriteMode
    hSetBuffering hdl NoBuffering

    -- ready for IO
    -- Todo: Handle Exceptions
    handleProtocol gid gamekind player hdl

    -- close Handle and Socket
    hClose hdl

-- | handle the protocol
handleProtocol :: G.Gameid      -- ^ gameid of choosen game
               -> Text          -- ^ gamekind of the AI.
               -> Maybe Int     -- ^ prefered player id or Nothing
               -> Handle        -- ^ socket handle
               -> IO ()
handleProtocol gid gkind wishPlayer hdl = do
    player <- handleProlog gid gkind wishPlayer hdl
    handleGamePhase hdl player
    return ()

-- | handle the prolog protocol phase
handleProlog :: G.Gameid -> Text -> Maybe Int -> Handle -> IO G.PlayerInfo
handleProlog gid gkind wishPlayer hdl = do
    line <- getDebugLine hdl
    let (major,minor) = parseWelcome line
    
    -- verify that client and server versions match (major number has to be equal)
    when (not $ major ==  read (unpack $ head $ (split (=='.') G.internalVersion))) (
        putStrLn $ "WARNING: Client version '" ++ (unpack $ G.internalVersion) ++ "' does not match server version '"++ (show $ major) ++"."++ (show $ minor) ++"'.")

    -- send Client version
    putDebugStrLn hdl $ "VERSION " `append` G.internalVersion
    getDebugLine hdl >>= parseClientVersOk

    -- send Gameid
    putDebugStrLn hdl $ pack $ "ID "++gid

    -- recieve Gamekind or error
    getDebugLine hdl >>= (\str -> parseGamekindOk str gkind)

    -- recieve Game name
    gamename <- (getDebugLine hdl >>= (\str -> return $! parseGameName str))

    -- send player number
    let wishPid = case wishPlayer of
                   Nothing  -> ""
                   Just pid -> pack $ show $ pid
    putDebugStrLn hdl $ "PLAYER " `append` wishPid

    -- get player info
    mePlayer <- getDebugLine hdl >>= (\str -> return $! parseMePlayerInfo str) -- be carefull: use strict form!!

    total <- getDebugLine hdl >>= (\str -> return $! parseTotalPlayer str)
    
    when (not $ total == 2) (putStrLn $ "WARNING: This client is only made for a single opponent, not" ++ (show $ total-1))

    players <- replicateM (total-1) (getDebugLine hdl >>= (\str -> return $! parsePlayerInfo str))
    putStrLn $ show $ players

    -- recieve endplayers string
    getDebugLine hdl >>= parseEndplayers

    putStrLn $ "Playing game '" ++ (unpack $ gamename) ++ "' with " ++ (show $ total) ++ " players"
    putStrLn $ show $ mePlayer
    return $ mePlayer

-- | loop to handle the game phase.
handleGamePhase :: Handle -> G.PlayerInfo -> IO ()
<<<<<<< HEAD
handleGamePhase hdl player = fix $ \loop -> do  -- fixpoint operator prevents memory leaks
    line <- getDebugLine hdl
    ret <- case parseGPSwitch $ line of
        G.GP_WAIT          -> putDebugStrLn hdl "OKWAIT" >> return True
        G.GP_MOVE time     -> movePhase hdl player time
        G.GP_GAMEOVER dat  -> gameOver hdl player dat
    if ret then loop else return ()

-- | handles move game phase
movePhase :: Handle         -- socket handle
          -> G.PlayerInfo   -- player data
          -> Int            -- maximum think time (without delay)
          -> IO Bool        -- always true
movePhase hdl player time = do
=======
handleGamePhase hdl player = do
    moveBuffer <- newEmptyMVar  -- buffer to store multi moves
    fix $ \loop -> do           -- prevents memory leaks
        line <- getDebugLine hdl
        ret <- case parseGPSwitch $ line of
            G.GP_WAIT          -> putDebugStrLn hdl "OKWAIT" >> return True
            G.GP_MOVE time     -> movePhase hdl player time moveBuffer
            G.GP_GAMEOVER dat  -> gameOver hdl player dat
        if ret then loop else return ()

movePhase :: Handle -> G.PlayerInfo -> Int -> (MVar [Text]) -> IO Bool
movePhase hdl player time buffer = do
>>>>>>> 2b9283a6
    putStrLn $ "Begin MovePhase"
    putStrLn $ "Player:" ++ (show $ player)
    
    pieces <- getPieceInfo hdl

    let board = convertBoard player pieces
    putStrLn $ show $ board

    putDebugStrLn hdl "THINKING"
    
    -- calculate move or play second part of already calculated move
    empty <- isEmptyMVar buffer
    when (empty) (getAIMove time board buffer)
    playPartialMove hdl buffer
    --

    -- manual play extension for debugging
    --move <- getLine
    --putDebugStrLn hdl $ pack $  "PLAY " ++ move
    
    getDebugLine hdl >>= parseStatic "+ OKTHINK"
    -- Blocking until timer fires
    
    getDebugLine hdl >>= parseStatic "+ MOVEOK"
    return True

-- | handle gameover game phase
gameOver :: Handle 
         -> G.PlayerInfo        -- player info of this player
         -> (Maybe (Int,Text))  -- nothing if draw, player number and name of winner otherwise
         -> IO Bool             -- always false to leave the game loop
gameOver hdl player winner = do
    getPieceInfo hdl
    getDebugLine hdl >>= parseStatic "+ QUIT"
    
    case winner of
        Just (number, name) -> do
            putStrLn $ "Player #" ++ (show $ number) ++ " with name " ++ (unpack $ name) ++ " won the match"
            if number == G.pid player
                then putStrLn "YEAH, I WON"
                else putStrLn "Sadly I lost"
        Nothing             -> putStrLn $ "Gameover with draw"

    hClose hdl
    return False -- leave game loop

-- | Does nothing. Implemented to catch only the timeout exception
timeoutHandler :: G.MorrisException -> IO ()
timeoutHandler G.TimeOutAI = return()               --putStrLn "Caught Timeout Exception"
timeoutHandler _           = throw G.AiException    -- should never be reached

playPartialMove :: Handle -> (MVar [Text]) -> IO()
playPartialMove hdl buffer = do
    moves <- takeMVar buffer
    case moves of
         (x:xs) -> do
             putDebugStrLn hdl ("PLAY " `append` x)
             if xs == []
                then do
                    return ()
                else putMVar buffer xs
         []     -> throw G.AiException  -- the MVar has to be empty instead
    

getAIMove :: Int -> Board -> (MVar [Text]) -> IO()
getAIMove time board buffer = do
    moveStore <- newEmptyMVar
    moveSave  <- newMVar (Nothing, 0)
    --
    tid <- forkIO $ handle timeoutHandler $ calculateIterativeMove (moveStore,moveSave) board 0
    
    Timer.oneShotTimer (do
      throwTo tid G.TimeOutAI
      (intMove,depth) <- takeMVar moveSave
      --putStrLn $ show $ intMove
      move <- return $ convertMoveList $ intMove
      putMVar buffer move
      putStrLn $ "Calculated using search depth " ++ (show $ depth)
      ) (msDelay $ fromIntegral (time - G.aiTimeoutBuffer))   
    return ()
    
-- | retrieve the stones from server
getPieceInfo :: Handle -> IO [G.StoneInfo]
getPieceInfo hdl = do
    getDebugLine hdl >>= (\str -> return $ parseMoveCapture str) --no capture needed
    (cntPlayer, cntStones)  <- getDebugLine hdl >>= (\str -> return $ parseMovePieces str)
    pieces <- replicateM (cntPlayer*cntStones) (getDebugLine hdl >>= (\str -> return $ parseMoveStoneData str))
    getDebugLine hdl >>= parseStatic "+ ENDPIECELIST"

    putStrLn $ show $ pieces
    return pieces

parseClientVersOk :: Text -> IO ()
parseClientVersOk str = if str == "+ Client version accepted - please send Game-ID to join"
    then return ()
    else throw $ G.ProtocolError "Client version not ok"

parseGamekindOk :: Text -> Text -> IO ()
parseGamekindOk str gkind = 
    let gamekind = parseGamekind str
    in if (gamekind == gkind)
        then return ()
        else throw $ G.ProtocolError ("Gamekind not valid: " `append` gamekind)

parseEndplayers :: Text -> IO ()
parseEndplayers str = if str == "+ ENDPLAYERS" -- todo switch to parseStatic
    then return ()
    else throw $ G.ProtocolError ("ENDPLAYERS expected, but: " `append` str)

-- | read line from socket and if in debug mode, print this line
getDebugLine :: Handle -> IO Text
getDebugLine hdl = do
    line <- TextIO.hGetLine hdl
    when G.isDebug $ putStrLn $ "DEBUG: "++(show $ line)
    return line

-- | write line to socket and if in debug mode, print this line
putDebugStrLn :: Handle -> Text -> IO ()
putDebugStrLn hdl str = do
    TextIO.hPutStrLn hdl str
    when G.isDebug $ putStrLn $ "DEBUG: "++(unpack $ str)
    return ()<|MERGE_RESOLUTION|>--- conflicted
+++ resolved
@@ -126,22 +126,6 @@
 
 -- | loop to handle the game phase.
 handleGamePhase :: Handle -> G.PlayerInfo -> IO ()
-<<<<<<< HEAD
-handleGamePhase hdl player = fix $ \loop -> do  -- fixpoint operator prevents memory leaks
-    line <- getDebugLine hdl
-    ret <- case parseGPSwitch $ line of
-        G.GP_WAIT          -> putDebugStrLn hdl "OKWAIT" >> return True
-        G.GP_MOVE time     -> movePhase hdl player time
-        G.GP_GAMEOVER dat  -> gameOver hdl player dat
-    if ret then loop else return ()
-
--- | handles move game phase
-movePhase :: Handle         -- socket handle
-          -> G.PlayerInfo   -- player data
-          -> Int            -- maximum think time (without delay)
-          -> IO Bool        -- always true
-movePhase hdl player time = do
-=======
 handleGamePhase hdl player = do
     moveBuffer <- newEmptyMVar  -- buffer to store multi moves
     fix $ \loop -> do           -- prevents memory leaks
@@ -154,7 +138,6 @@
 
 movePhase :: Handle -> G.PlayerInfo -> Int -> (MVar [Text]) -> IO Bool
 movePhase hdl player time buffer = do
->>>>>>> 2b9283a6
     putStrLn $ "Begin MovePhase"
     putStrLn $ "Player:" ++ (show $ player)
     
